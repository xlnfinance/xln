--- conflicted
+++ resolved
@@ -1,7 +1,6 @@
 require('./utils')
 require('./browser')
 
-domain_name = 'fairlayer.com'
 var SegfaultHandler = require('segfault-handler')
 SegfaultHandler.registerHandler('crash.log')
 
@@ -162,13 +161,7 @@
   if (!obj.id) await obj.save()
 }
 
-<<<<<<< HEAD
-on_server = fs.existsSync(
-  `/etc/letsencrypt/live/${domain_name}/fullchain.pem`
-)
-
-=======
->>>>>>> 298220aa
+
 cache = {
   ins: {},
   users: {},
@@ -312,33 +305,9 @@
   }
 
   // this serves dashboard HTML page
-<<<<<<< HEAD
-  if (on_server) {
-    cert = {
-      cert: fs.readFileSync(
-        `/etc/letsencrypt/live/${domain_name}/fullchain.pem`
-      ),
-      key: fs.readFileSync(`/etc/letsencrypt/live/${domain_name}/privkey.pem`)
-    }
-    var server = require('https').createServer(cert, cb)
-
-    // redirecting from http://
-    if (base_port == 443) {
-      require('http')
-        .createServer(function(req, res) {
-          res.writeHead(301, {Location: 'https://' + req.headers['host']})
-          res.end()
-        })
-        .listen(80)
-    }
-  } else {
-    cert = false
-    var server = require('http').createServer(cb)
-  }
-=======
+
   cert = false
   var server = require('http').createServer(cb)
->>>>>>> 298220aa
 
   me = new Me()
 
